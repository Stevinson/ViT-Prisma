import os
import signal
from typing import Any, Optional, cast
from vit_prisma.models.base_vit import HookedViT

import numpy as np
import torch
import yaml
import argparse
import wandb
from PIL import Image
from safetensors.torch import save_file
from tqdm import tqdm
from transformer_lens.hook_points import HookedRootModule

from sae_lens import __version__

from sae_lens.training.sae_group import SparseAutoencoderDictionary
from sae_lens.training.sparse_autoencoder import (
    SAE_CFG_PATH,
    SAE_WEIGHTS_PATH,
    SPARSITY_PATH,
)
from sae_lens.training.train_sae_on_language_model import (
    SAETrainContext, SAETrainingRunState, TrainSAEGroupOutput,
     get_total_training_tokens, _wandb_log_suffix, _build_train_context,
     _init_sae_group_b_decs, _update_sae_lens_training_version, _train_step, _build_train_step_log_dict,
     TRAINING_RUN_STATE_PATH, SAE_CONTEXT_PATH
)

import re

from sae.vision_evals import run_evals_vision
from sae.vision_config import VisionModelRunnerConfig
from sae.vision_activations_store import VisionActivationsStore
from sae.legacy_load import load_legacy_pt_file
import csv


def train_sae_group_on_vision_model(
    model: HookedRootModule,
    sae_group: SparseAutoencoderDictionary,
    activation_store: VisionActivationsStore,
    train_contexts: Optional[dict[str, SAETrainContext]] = None,
    training_run_state: Optional[SAETrainingRunState] = None,
    batch_size: int = 1024,
    n_checkpoints: int = 0,
    feature_sampling_window: int = 1000,  # how many training steps between resampling the features / considiring neurons dead
    use_wandb: bool = False,
    wandb_log_frequency: int = 50,
    eval_every_n_wandb_logs: int = 100,
    autocast: bool = False,
) -> TrainSAEGroupOutput:
    """
    Trains a group of sparse autoencoders (SAEs) on a vision model's activations.

    Args:
        model (HookedRootModule): The vision model to extract activations from.
        sae_group (SparseAutoencoderDictionary): Group of sparse autoencoders to be trained.
        activation_store (VisionActivationsStore): Store for vision model activations.
        train_contexts (Optional[dict[str, SAETrainContext]]): Optional training contexts for resuming training.
        training_run_state (Optional[SAETrainingRunState]): Optional state for resuming training.
        batch_size (int): Size of the training batch. Default is 1024.
        n_checkpoints (int): Number of checkpoints to save during training. Default is 0.
        feature_sampling_window (int): Number of training steps between resampling features. Default is 1000.
        use_wandb (bool): Whether to use Weights & Biases for logging. Default is False.
        wandb_log_frequency (int): Frequency of logging to Weights & Biases. Default is 50.
        eval_every_n_wandb_logs (int): Frequency of evaluations based on Weights & Biases logs. Default is 100.
        autocast (bool): Whether to use automatic mixed precision. Default is False.

    Returns:
        TrainSAEGroupOutput: Output containing trained SAE group, checkpoint paths, and log feature sparsities.

    Raises:
        ValueError: If train_contexts or training_run_state are None when resuming training.
        InterruptedException: If training is interrupted by a signal.

    """
        
    total_training_tokens = get_total_training_tokens(sae_group=sae_group)
    _update_sae_lens_training_version(sae_group)
    total_training_steps = total_training_tokens // batch_size

    checkpoint_thresholds = []
    if n_checkpoints > 0:
        checkpoint_thresholds = list(
            range(0, total_training_tokens, total_training_tokens // n_checkpoints)
        )[1:]

    all_layers = sae_group.cfg.hook_point_layer
    if not isinstance(all_layers, list):
        all_layers = [all_layers]

    pbar = tqdm(total=total_training_tokens, desc="Training SAE")

    # not resuming
    if training_run_state is None and train_contexts is None:
        train_contexts = {
            name: _build_train_context(sae, total_training_steps)
            for name, sae in sae_group.autoencoders.items()
        }
        training_run_state = SAETrainingRunState()
        _init_sae_group_b_decs(sae_group, activation_store, all_layers)
    # resuming
    else:
        if train_contexts is None:
            raise ValueError(
                "train_contexts is None, when resuming, pass in training_run_state and train_contexts"
            )
        if training_run_state is None:
            raise ValueError(
                "training_run_state is None, when resuming, pass in training_run_state and train_contexts"
            )
        pbar.update(training_run_state.n_training_tokens)
        training_run_state.set_random_state()

    class InterruptedException(Exception):
        pass

    def interrupt_callback(sig_num: Any, stack_frame: Any):
        raise InterruptedException()

    try:
        # signal handlers (if preempted)
        signal.signal(signal.SIGINT, interrupt_callback)
        signal.signal(signal.SIGTERM, interrupt_callback)

        # Estimate norm scaling factor if necessary
        # TODO(tomMcGrath): this is a bodge and should be moved back inside a class
        if activation_store.normalize_activations:
            print("Estimating activation norm")
            n_batches_for_norm_estimate = int(1e3)
            norms_per_batch = []
            for _ in tqdm(range(n_batches_for_norm_estimate)):
                acts = activation_store.next_batch()
                norms_per_batch.append(acts.norm(dim=-1).mean().item())
            mean_norm = np.mean(norms_per_batch)
            scaling_factor = np.sqrt(activation_store.d_in) / mean_norm
            activation_store.estimated_norm_scaling_factor = scaling_factor

        # Train loop
        while training_run_state.n_training_tokens < total_training_tokens:
            # Do a training step.
            layer_acts = activation_store.next_batch()
            training_run_state.n_training_tokens += batch_size

            mse_losses: list[torch.Tensor] = []
            l1_losses: list[torch.Tensor] = []

            for name, sparse_autoencoder in sae_group.autoencoders.items():
                ctx = train_contexts[name]
                wandb_suffix = _wandb_log_suffix(sae_group.cfg, sparse_autoencoder.cfg)
                step_output = _train_step(
                    sparse_autoencoder=sparse_autoencoder,
                    layer_acts=layer_acts,
                    ctx=ctx,
                    feature_sampling_window=feature_sampling_window,
                    use_wandb=use_wandb,
                    n_training_steps=training_run_state.n_training_steps,
                    all_layers=all_layers,
                    batch_size=batch_size,
                    wandb_suffix=wandb_suffix,
                    autocast=autocast,
                )
                mse_losses.append(step_output.mse_loss)
                l1_losses.append(step_output.l1_loss)

                if use_wandb:
                    with torch.no_grad():
                        if (
                            training_run_state.n_training_steps + 1
                        ) % wandb_log_frequency == 0:
                            wandb.log(
                                _build_train_step_log_dict(
                                    sparse_autoencoder,
                                    step_output,
                                    ctx,
                                    wandb_suffix,
                                    training_run_state.n_training_tokens,
                                ),
                                step=training_run_state.n_training_steps,
                            )

                        # record loss frequently, but not all the time.
                        if (training_run_state.n_training_steps + 1) % (
                            wandb_log_frequency * eval_every_n_wandb_logs
                        ) == 0:
                            sparse_autoencoder.eval()
                             #TODO fix for clip!!
                            try: 
                                run_evals_vision(
                                    sparse_autoencoder,
                                    activation_store,
                                    model,
                                    training_run_state.n_training_steps,
                                    suffix=wandb_suffix,
                                )
                            except:
                                pass
                            sparse_autoencoder.train()

            # checkpoint if at checkpoint frequency
            if (
                checkpoint_thresholds
                and training_run_state.n_training_tokens > checkpoint_thresholds[0]
            ):
                _save_checkpoint(
                    sae_group,
                    train_contexts=train_contexts,
                    training_run_state=training_run_state,
                    checkpoint_name=training_run_state.n_training_tokens,
                )
                checkpoint_thresholds.pop(0)

            ###############

            training_run_state.n_training_steps += 1
            if training_run_state.n_training_steps % 100 == 0:
                pbar.set_description(
                    f"{training_run_state.n_training_steps}| MSE Loss {torch.stack(mse_losses).mean().item():.3f} | L1 {torch.stack(l1_losses).mean().item():.3f}"
                )
            pbar.update(batch_size)

            ### If n_training_tokens > sae_group.cfg.training_tokens, then we should switch to fine-tuning (if we haven't already)
            if (not training_run_state.started_fine_tuning) and (
                training_run_state.n_training_tokens > sae_group.cfg.training_tokens
            ):
                training_run_state.started_fine_tuning = True
                for name, sparse_autoencoder in sae_group.autoencoders.items():
                    ctx = train_contexts[name]
                    # this should turn grads on for the scaling factor and other parameters.
                    ctx.begin_finetuning(sae_group.autoencoders[name])

    except (KeyboardInterrupt, InterruptedException):
        print("interrupted, saving progress")
        checkpoint_name = training_run_state.n_training_tokens
        _save_checkpoint(
            sae_group,
            train_contexts=train_contexts,
            training_run_state=training_run_state,
            checkpoint_name=checkpoint_name,
        )
        print("done saving")
        raise
    # save final sae group to checkpoints folder
    _save_checkpoint(
        sae_group,
        train_contexts=train_contexts,
        training_run_state=training_run_state,
        checkpoint_name=f"final_{training_run_state.n_training_tokens}",
        wandb_aliases=["final_model"],
    )

    log_feature_sparsities = {
        name: ctx.log_feature_sparsity for name, ctx in train_contexts.items()
    }

    return TrainSAEGroupOutput(
        sae_group=sae_group,
        checkpoint_paths=training_run_state.checkpoint_paths,
        log_feature_sparsities=log_feature_sparsities,
    )


# we are not saving activation store unlike saelens.
def _save_checkpoint(
    sae_group: SparseAutoencoderDictionary,
    train_contexts: dict[str, SAETrainContext],
    training_run_state: SAETrainingRunState,
    checkpoint_name: int | str,
    wandb_aliases: list[str] | None = None,
) -> str:
    """
    Saves a checkpoint of the current training state of the sparse autoencoders.

    Args:
        sae_group (SparseAutoencoderDictionary): Group of sparse autoencoders.
        train_contexts (dict[str, SAETrainContext]): Training contexts for each autoencoder.
        training_run_state (SAETrainingRunState): State of the current training run.
        checkpoint_name (int | str): Name or identifier for the checkpoint.
        wandb_aliases (list[str] | None): Optional list of aliases for Weights & Biases logging.

    Returns:
        str: Path to the saved checkpoint.

    """


    checkpoint_path = f"{sae_group.cfg.checkpoint_path}/{checkpoint_name}"
    training_run_state.checkpoint_paths.append(checkpoint_path)
    os.makedirs(checkpoint_path, exist_ok=True)

    training_run_state_path = f"{checkpoint_path}/{TRAINING_RUN_STATE_PATH}"
    training_run_state.save(training_run_state_path)
    name_for_log = re.sub(r'[^a-zA-Z0-9._-]', '_', sae_group.get_name())
    if sae_group.cfg.log_to_wandb:
        training_run_state_artifact = wandb.Artifact(
            f"{name_for_log}_training_run_state",
            type="training_run_state",
            metadata=dict(sae_group.cfg.__dict__),
        )
        training_run_state_artifact.add_file(training_run_state_path)
        # TODO: should these have aliases=wandb_aliases?
        wandb.log_artifact(training_run_state_artifact)


    for name, sae in sae_group.autoencoders.items():

        ctx = train_contexts[name]
        path = f"{checkpoint_path}/{name}"
        os.makedirs(path, exist_ok=True)
        ctx_path = f"{path}/{SAE_CONTEXT_PATH}"
        ctx.save(ctx_path)

        if sae.normalize_sae_decoder:
            sae.set_decoder_norm_to_unit_norm()
        sae.save_model(path)
        log_feature_sparsities = {"sparsity": ctx.log_feature_sparsity}

        log_feature_sparsity_path = f"{path}/{SPARSITY_PATH}"
        save_file(log_feature_sparsities, log_feature_sparsity_path)

        if sae_group.cfg.log_to_wandb and os.path.exists(log_feature_sparsity_path):
            model_artifact = wandb.Artifact(
                f"{name_for_log}",
                type="model",
                metadata=dict(sae_group.cfg.__dict__),
            )
            model_artifact.add_file(f"{path}/{SAE_WEIGHTS_PATH}")
            model_artifact.add_file(f"{path}/{SAE_CFG_PATH}")
            if sae_group.cfg.log_optimizer_state_to_wandb:
                model_artifact.add_file(ctx_path)
            wandb.log_artifact(model_artifact, aliases=wandb_aliases)

            sparsity_artifact = wandb.Artifact(
                f"{name_for_log}_log_feature_sparsity",
                type="log_feature_sparsity",
                metadata=dict(sae_group.cfg.__dict__),
            )
            sparsity_artifact.add_file(log_feature_sparsity_path)
            wandb.log_artifact(sparsity_artifact)

    return checkpoint_path


<<<<<<< HEAD
=======

>>>>>>> c797b9de
def get_imagenet_index_to_name(imagenet_path):
    ind_to_name = {}

    with open( os.path.join(imagenet_path, "LOC_synset_mapping.txt" ), 'r') as file:
        # Iterate over each line in the file
        for line_num, line in enumerate(file):
            line = line.strip()
            if not line:
                continue
            parts = line.split(' ')
            label = parts[1].split(',')[0]
            ind_to_name[line_num] = label
    return ind_to_name


class ImageNetValidationDataset(torch.utils.data.Dataset):
        def __init__(self, images_dir, imagenet_class_index, validation_labels,  transform=None, return_index=False):
            self.images_dir = images_dir
            self.transform = transform
            self.labels = {}
            self.return_index = return_index


            # load label code to index
            self.label_to_index = {}
    
            with open(imagenet_class_index, 'r') as file:
                # Iterate over each line in the file
                for line_num, line in enumerate(file):
                    line = line.strip()
                    if not line:
                        continue
                    parts = line.split(' ')
                    code = parts[0]
                    self.label_to_index[code] = line_num


            # load image name to label code
            self.image_name_to_label = {}

            # Open the CSV file for reading
            with open(validation_labels, mode='r') as csv_file:
                # Create a CSV reader object
                csv_reader = csv.DictReader(csv_file)
                
                # Iterate over each row in the CSV
                for row in csv_reader:
                    # Split the PredictionString by spaces and take the first element
                    first_prediction = row['PredictionString'].split()[0]
                    # Map the ImageId to the first part of the PredictionString
                    self.image_name_to_label[row['ImageId']] = first_prediction

            self.image_names = list(os.listdir(self.images_dir))

        def __len__(self):
            return len(self.image_names)

        def __getitem__(self, idx):

            img_path = os.path.join(self.images_dir, self.image_names[idx])
           # print(img_path)
            image = Image.open(img_path).convert('RGB')

            img_name = os.path.basename(os.path.splitext(self.image_names[idx])[0])

            label_i = self.label_to_index[self.image_name_to_label[img_name]]

            if self.transform:
                image = self.transform(image)

            if self.return_index:
                return image, label_i, idx
            else:
                return image, label_i


def setup(cfg, setup_args, legacy_load=False):

    # assuming the same structure as here: https://www.kaggle.com/c/imagenet-object-localization-challenge/overview/description
    imagenet_train_path = os.path.join(setup_args['imagenet_path']['value'], "ILSVRC/Data/CLS-LOC/train")
    imagenet_val_path  =os.path.join(setup_args['imagenet_path']['value'], "ILSVRC/Data/CLS-LOC/val")
    imagenet_val_labels = os.path.join(setup_args['imagenet_path']['value'], "LOC_val_solution.csv")
    imagenet_label_strings = os.path.join(setup_args['imagenet_path']['value'], "LOC_synset_mapping.txt" )

    cfg.training_tokens = int(1_300_000*setup_args['num_epochs']) * cfg.context_size

    #TODO support cfg.resume
    if cfg.from_pretrained_path is not None:
        if legacy_load:
            sae_group = load_legacy_pt_file(cfg.from_pretrained_path)
        else:
            sae_group = SparseAutoencoderDictionary.load_from_pretrained(cfg.from_pretrained_path)
    else:
        sae_group = SparseAutoencoderDictionary(cfg)


    model = HookedViT.from_pretrained(cfg.model_name, is_timm=False, is_clip=True)
    model.to(cfg.device)


    import torchvision
    from transformers import CLIPProcessor
    clip_processor = CLIPProcessor.from_pretrained(cfg.model_name)
    data_transforms = torchvision.transforms.Compose([
        torchvision.transforms.Resize((224, 224)),
        torchvision.transforms.ToTensor(),
        #TODO for clip only 
        torchvision.transforms.Normalize(mean=clip_processor.image_processor.image_mean,
                         std=clip_processor.image_processor.image_std),
    ])

    imagenet1k_data = torchvision.datasets.ImageFolder(imagenet_train_path, transform=data_transforms)
    
    imagenet1k_data_val = ImageNetValidationDataset(imagenet_val_path,imagenet_label_strings, imagenet_val_labels ,data_transforms)

    activations_loader = VisionActivationsStore(
        cfg,
        model,
        imagenet1k_data,

        num_workers=setup_args['num_workers'],
        eval_dataset=imagenet1k_data_val,
    )

    return model, activations_loader, sae_group


if __name__ == "__main__":

    parser = argparse.ArgumentParser()
    parser.add_argument("--config", default="config.yaml")
    args = parser.parse_args()

    setup_args = yaml.safe_load(open(args.config, 'r'))['setup_arguments']

    cfg = VisionModelRunnerConfig.from_yaml(args.config)

    model, activations_loader, sae_group = setup(cfg, setup_args, legacy_load=False)

    if cfg.log_to_wandb:
        wandb.init(project=cfg.wandb_project, config=cast(Any, cfg), name=cfg.run_name)


    # train SAE
    train_sae_group_on_vision_model(
        model,
        sae_group,
        activations_loader,
        train_contexts=None, #TODO load checkpoints correctly to match saelens v2.1.3 lm_runner!
        training_run_state=None,  #TODO load checkpoints correctly to match saelens v2.1.3 lm_runner!
        n_checkpoints=cfg.n_checkpoints,
        batch_size=cfg.train_batch_size_tokens,
        feature_sampling_window=cfg.feature_sampling_window,
        use_wandb=cfg.log_to_wandb,
        wandb_log_frequency=cfg.wandb_log_frequency,
        eval_every_n_wandb_logs=cfg.eval_every_n_wandb_logs,
        autocast=cfg.autocast,

    )

    if cfg.log_to_wandb:
        wandb.finish()<|MERGE_RESOLUTION|>--- conflicted
+++ resolved
@@ -343,10 +343,6 @@
     return checkpoint_path
 
 
-<<<<<<< HEAD
-=======
-
->>>>>>> c797b9de
 def get_imagenet_index_to_name(imagenet_path):
     ind_to_name = {}
 
